import os
from copy import copy
import itertools

import matplotlib.pyplot as plt
import numpy as np
import pandas as pd
from scipy import stats
import seaborn as sns

import src.bacli as bacli
<<<<<<< HEAD
from src.bio.image import image_from_matrix, image_from_matrices, image_from_tensor
from src.bio.peptide_feature import (
=======
from src.bio.image import image_from_matrices, image_from_matrix
from src.bio.peptide_feature import (  # noqa: I101
>>>>>>> 2affe449
    Charge,
    Hydrophilicity,
    Hydrophobicity,
    Mass,
    Surface,
    Flexibility,
    Transfer,
    # TCRexBasicity,
    # TCRexHelicity,
    AtchleyFactor1,
    AtchleyFactor2,
    AtchleyFactor3,
    AtchleyFactor4,
    AtchleyFactor5,
    parse_features,
    parse_operator,
    IsoelectricPoint,
)
from src.bio.util import subdirs
from src.config import PROJECT_ROOT
from src.definitions.amino_acid_properties import AMINO_ACIDS
from src.metric import metric
from src.visualisation.plot import (
    cmap,
    concatenate_all,
    consolidate_all,
    plot_all,
    # palette,
    plot_combined,
)


# OUTPUT_DIR = "output/"
OUTPUT_DIR = PROJECT_ROOT / "reports/figures"
SCALE = 50


@bacli.command
def test(model_file: str):
    """ Debug function used to test commands out. """
    from tensorflow.keras.models import load_model

    model = load_model(model_file)
    print(model.layers[0].get_weights())


@bacli.command
def render(model_file: str):
    """ Render dot representation of neural network. """
    from tensorflow.keras.models import load_model
    from keras.utils.vis_utils import plot_model

    model = load_model(model_file, compile=False)
    plot_model(
        model,
        to_file=model_file + ".pdf",
        show_shapes=True,
        show_layer_names=True,
        rankdir="TB",
    )


@bacli.command
def activations(
    model_file: str,
    epitope: str = None,
    cdr3: str = None,
    layer: str = "conv2d_1",
    vsc: bool = False,
    features: str = "mass,hydrophob,charge,hydrophil",
    operator: str = "best",
):
    """ Display the activations of a model for a given input. """
    from tensorflow.keras.models import load_model
    from keract import get_activations, display_activations  # , display_heatmaps

    from src.processing.image_padding import ImagePadding
    from src.bio.feature_builder import CombinedPeptideFeatureBuilder

    if epitope is None or cdr3 is None:
        print("Supply epitope and cdr3")
        exit()

    model = load_model(model_file, compile=False)
    if vsc:
        model.summary(line_length=80)
        model = model.get_layer("sequential_1")
    model.summary(line_length=80)
    model.compile(loss="mse", optimizer="adam")

    features_list = parse_features(features)
    operator = parse_operator(operator)
    feature_builder = CombinedPeptideFeatureBuilder(features_list, operator)
    image = feature_builder.generate_feature([cdr3, epitope])
    padded, _ = ImagePadding(None, 20, 13).transform((image, None), padValue=0)

    x = np.array((padded,))
    activations = get_activations(model, x, layer)
    display_activations(activations, cmap="gray", save=False)
    # display_heatmaps(activations, padded, save=False)


def makeInput(epitope, cdr3):
    # TODO: implement
    #  generate input image for epitope and cdr3 sequence
    #  need to handle 'X' amino acid
    from src.bio.feature_builder import CombinedPeptideFeatureBuilder
    from src.processing.image_generator import ImageGenerator
    from src.processing.image_padding import ImagePadding
    from src.processing.data_stream import DataStream

    features = "hydrophob,isoelectric,mass,hydrophil,charge"
    operator = "absdiff"
    width = 20
    height = 11

    features_list = parse_features(features)
    operator = parse_operator(operator)
    feature_builder = CombinedPeptideFeatureBuilder(features_list, operator)

    stream = DataStream([((cdr3, epitope), None)])

    pos_images = ImageGenerator(stream, feature_builder)
    pos_out = ImagePadding(pos_images, width, height, pad_value=0)

    sample = pos_out.get()[0]
    return sample


@bacli.command
def cam(model_file: str, epitope, cdr3):
    from tensorflow.keras.models import load_model
    from vis.visualization import visualize_cam

    model = load_model(model_file)

    # last layer is combination of previous one
    # originalLayer, title = getImage(epitope, cdr3, False, True, 'best')[-1]

    x = makeInput(epitope, cdr3)

    for modifier in [None, 'guided', 'relu']:
        cam = visualize_cam(model,
                            -1,
                            None,
                            x,
                            penultimate_layer_idx=9,
                            backprop_modifier=modifier,
                            grad_modifier=None
                            )
        # print(cam)
        camLayer = image_from_tensor(cam, mode="RGB")

        if modifier is None:
            modifier = 'vanilla'

        print(modifier)

        layers = [
            # (originalLayer, "input", "CMYK"),
            (camLayer, modifier, "jet")
        ]

        img2plot(layers, epitope, cdr3, "CAM.pdf")


def perturbe(variables, symbol, amount):
    """ Generate all possible combinations from list 'variables' where 'amount' places are set to 'symbol'. """
    variables = list(variables)

    for indices in itertools.combinations(range(len(variables)), amount):
        variation = variables.copy()
        for index in indices:
            variation[index] = symbol
        yield variation


@bacli.command
def predict_variations(model_file: str, epitope, cdr3, aa='X', perturbations: int=1):
    from tensorflow.keras.models import load_model

    model = load_model(model_file)

    samples = list()

    # first sample is original
    samples.append((epitope, cdr3))

    print(f"Generating variations with up to {perturbations} changes")

    variables = list(epitope + cdr3)
    for amount in range(1, perturbations + 1):
        for variation in perturbe(variables, aa, amount):
            var_epitope = "".join(variation[:len(epitope)])
            var_cdr3 = "".join(variation[len(epitope):])
            samples.append((var_epitope, var_cdr3))

    # TODO: Need to test what replacing with X does. It works, but I don't know which values are used.

    # generate input images for each sample
    x = np.array([makeInput(*sample) for sample in samples])

    # get scores of model
    predictions = np.squeeze(model.predict_on_batch(x).numpy())

    # output results
    print("=============== All results ===============")
    for sample, prediction in zip(samples, predictions):
        print(sample[0], sample[1], prediction)

    print("=============== Statistics ===============")
    basePrediction = predictions[0]
    mostDifferent = sorted(zip(samples, predictions), key=lambda el: el[1] - basePrediction, reverse=True)

    print("Base prediction:", basePrediction)
    print("Most deviating (more positive):")
    for sample, prediction in mostDifferent[:5]:
        if prediction >= basePrediction:
            print("\t", sample[0], sample[1], prediction)

    print("Most deviating (more negative):")
    for sample, prediction in reversed(mostDifferent[-5:]):
        if prediction <= basePrediction:
            print("\t", sample[0], sample[1], prediction)


@bacli.command
def summary(model_file: str):
    """ Print summary of neural network. """
    from tensorflow.keras.models import load_model

    model = load_model(model_file)
    model.summary(line_length=80)


def getImage(epitope: str = None,
             cdr3: str = None,
             tensor: bool = False,
             cmyk: bool = False,
             operator: str = "best",):

    for pep in [epitope, cdr3]:
        print(pep)

    mode = "CMYK" if cmyk else "RGB"

    matrices = list()
    layers = list()

    features = [Mass(), Hydrophobicity(), Charge()]
    if cmyk:
        features.append(Hydrophilicity())

    operator = parse_operator(operator)

    for index, feature in enumerate(features):
        matrix = feature.image_matrix(cdr3, epitope, operator=operator)
        print(matrix)
        matrices.append(matrix)
        if tensor:
            pixels = feature.image_tensor(cdr3, epitope)
        else:
            pixels = feature.image_matrix(cdr3, epitope, operator=operator)

        img = image_from_matrix(pixels, mode=mode, index=index)
        layers.append((img, feature.name, mode))

    img = image_from_matrices(*matrices, mode=mode)
    layers.append((img, "Combined", mode))
    return layers


@bacli.command
def peptide(
    epitope: str = None,
    cdr3: str = None,
    tensor: bool = False,
    cmyk: bool = False,
    operator: str = "best",
):
    """ Render peptide images. """
    os.makedirs(OUTPUT_DIR, exist_ok=True)

    layers = getImage(epitope, cdr3, tensor, cmyk, operator)

    img2plot(layers, epitope, cdr3, "amino-acid-map.pdf")


def img2plot(layers, epitope, cdr3, name):
    fig = plt.figure(figsize=(12, 4))
    axes = fig.subplots(1, len(layers), sharey=True)
    for ax in fig.get_axes():
        ax.set_yticks(range(len(cdr3)))
        ax.set_yticklabels(cdr3)
        ax.set_xticks(range(len(epitope)))
        ax.set_xticklabels(epitope)
        ax.set(ylabel="CDR3")
        ax.grid(False)
        for spine in ax.spines.values():
            spine.set_visible(False)

    fig.text(0.5, 0.08, "Epitope", ha="center", va="center")

    # Hide x labels and tick labels for top plots and y ticks for right plots.
    for ax in fig.get_axes():
        ax.label_outer()

    for i, (layer, title, cmap) in enumerate(layers):
        sub = fig.get_axes()[i]
        sub.set_title(title)
        rgb_im = layer.convert("RGB")
        pix = np.array(rgb_im)
        sub.imshow(pix, origin="lower", cmap=cmap)
        sub.grid(False)
        for spine in plt.gca().spines.values():
            spine.set_visible(False)

    plt.savefig(os.path.join(OUTPUT_DIR, name), bbox_inches="tight")


@bacli.command
def features():
    data = list()
    features = [
        Charge(),
        Hydrophobicity(),
        Hydrophilicity(),
        IsoelectricPoint(),
        Mass(),
        Surface(),
        Flexibility(),
        Transfer(),
        # TCRexBasicity(),
        # TCRexHelicity(),
        AtchleyFactor1(),
        AtchleyFactor2(),
        AtchleyFactor3(),
        AtchleyFactor4(),
        AtchleyFactor5(),
    ]
    # features = [Charge(), Hydrophobicity(), IsoelectricPoint(), Mass(), Hydrophilicity()]
    # features = [Charge(), Hydrophobicity(), IsoelectricPoint(), Mass(), Hydrophilicity(), TCRexBasicity(), TCRexHelicity(), TCRexHydrophobicity(), TCRexMutationStability()]
    for f in features:
        print(f.name)
        values = list()
        for aa in AMINO_ACIDS:
            values.append(f._calculate(aa))
            print(f"{aa};{f._calculate(aa)}")
        print()
        data.append(values)

    df = pd.DataFrame(zip(*data), columns=[f.name for f in features])

    def corrfunc(x, y, **kws):
        r, _ = stats.pearsonr(x, y)
        # s, _ = stats.spearmanr(x, y)
        ax = plt.gca()
        ax.annotate("r = {:.2f}".format(r), xy=(0.05, 0.95), xycoords=ax.transAxes)

    # sns.set(font_scale=1.1)
    sns.set_style("ticks", {"axes.grid": False})
    g = sns.PairGrid(df, height=2)

    g.map_lower(sns.regplot)  # , s=25)
    g.map_diag(plt.hist)
    g.map_upper(sns.kdeplot, cmap=cmap)
    # g.map_lower(sns.kdeplot, cmap="Blues_d")
    g.map_lower(corrfunc)
    path = os.path.join(OUTPUT_DIR, "features-many.pdf")
    g.savefig(path, bbox_inches="tight")

    # plt.figure()
    # sns.palplot(palette)
    # plt.savefig("palette.pdf")


@bacli.command
def metrics(directory: str, force: bool = False):
    # directory
    #   |- iteration 0
    #       |- metrics.csv
    #       |- roc.csv
    #       |- precision_recall.csv
    #       |- average_precision.csv
    #   |- iteration 1
    #       |- ...
    consolidate_all(directory, force=force)
    plot_all(directory)


@bacli.command
def compare(root_dir: str, force: bool = False):
    for directory in subdirs(root_dir):
        if os.path.basename(directory).startswith("_"):
            print(
                "Found directory:", directory, "which starts with underscore, skipping"
            )
            continue

        print(f"Consolidating metrics of {directory}")
        consolidate_all(directory, force=force)

    print(f"Concatenating metrics of root: {root_dir}")
    concatenate_all(root_dir, force=force)

    print("Plotting")
    plot_all(root_dir)


@bacli.command
def joinplot(directories: list):
    plot_combined([d for d in directories if not os.path.basename(d).startswith("_")])<|MERGE_RESOLUTION|>--- conflicted
+++ resolved
@@ -9,13 +9,8 @@
 import seaborn as sns
 
 import src.bacli as bacli
-<<<<<<< HEAD
-from src.bio.image import image_from_matrix, image_from_matrices, image_from_tensor
-from src.bio.peptide_feature import (
-=======
 from src.bio.image import image_from_matrices, image_from_matrix
 from src.bio.peptide_feature import (  # noqa: I101
->>>>>>> 2affe449
     Charge,
     Hydrophilicity,
     Hydrophobicity,

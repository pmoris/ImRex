--- conflicted
+++ resolved
@@ -1,5 +1,4 @@
 """ CNN model for recognizing generated peptides. """
-<<<<<<< HEAD
 from tensorflow.keras.layers import (
     BatchNormalization,
     Conv2D,
@@ -9,12 +8,6 @@
     MaxPool2D,
 )  # , LeakyReLU
 from tensorflow.keras.models import Sequential
-=======
-# import keras
-from keras.layers import Conv2D, Dense, Dropout, Flatten, MaxPool2D  # , LeakyReLU
-from keras.layers.normalization import BatchNormalization
-from keras.models import Sequential
->>>>>>> 8f1ce1a4
 
 from src.models.model import Model
 

--- conflicted
+++ resolved
@@ -2,23 +2,13 @@
 # import keras_metrics
 # from keras.layers.normalization import BatchNormalization
 # from keras.regularizers import l2
-<<<<<<< HEAD
 import tensorflow
 from tensorflow.keras.layers import (
-=======
-import keras
-import keras.initializers
-from keras.layers import (
->>>>>>> 8f1ce1a4
     Activation,
     Conv1D,
     Dense,
     Embedding,
     # Dropout,
-<<<<<<< HEAD
-=======
-    Embedding,
->>>>>>> 8f1ce1a4
     # Flatten,
     LSTM,
     MaxPool1D,
@@ -34,13 +24,8 @@
         self.height = height
 
     def _build_model(self):
-<<<<<<< HEAD
-        WEIGHT_DECAY = 1e-6
-        KERNEL_INIT = tensorflow.keras.initializers.he_normal
-=======
         # WEIGHT_DECAY = 1e-6
         KERNEL_INIT = keras.initializers.he_normal
->>>>>>> 8f1ce1a4
 
         input1 = tensorflow.keras.Input(shape=(self.width,))
         input2 = tensorflow.keras.Input(shape=(self.height,))

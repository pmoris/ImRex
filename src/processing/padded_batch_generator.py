--- conflicted
+++ resolved
@@ -29,11 +29,7 @@
     cache_images: bool = True,
     swap: bool = False,
 ):
-<<<<<<< HEAD
-    """ Standard PaddedBatchGenerator """
-=======
     """ Standard PaddedBatchGenerator. """
->>>>>>> 8f1ce1a4
     logger = logging.getLogger(__name__)
 
     width = cdr3_range[1]
